name: forcefields-dev
channels:
  - conda-forge
dependencies:
  - bump2version
  - foyer
  - pytest
  - pytest-cov
  - pre-commit
  - pip
<<<<<<< HEAD
  - unyt=2.9.0
=======
  - gmso
  - unyt <= 2.8
>>>>>>> 94c4f4f5
  - pydantic
  - lxml
  - boltons
  - numpy
  - sympy
  - ele
  - pip:
      - "--editable=git+https://github.com/rsdefever/antefoyer.git#egg=antefoyer"
      - "--editable=git+https://github.com/mosdef-hub/gmso.git#egg=gmso"<|MERGE_RESOLUTION|>--- conflicted
+++ resolved
@@ -8,12 +8,8 @@
   - pytest-cov
   - pre-commit
   - pip
-<<<<<<< HEAD
-  - unyt=2.9.0
-=======
   - gmso
   - unyt <= 2.8
->>>>>>> 94c4f4f5
   - pydantic
   - lxml
   - boltons
